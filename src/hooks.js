import options from './options';
import { enqueueRender } from './component';

<<<<<<< HEAD
export const globalHookState = {
	currentComponent: null,
	currentIndex: null,
	effects: []
};
=======
let currentComponent = null;
let currentIndex = null;
let afterPaintEffects = [];

export function resetHookState(c) {
	currentComponent = c;
	currentIndex = 0;
}
>>>>>>> 22e051d4

/**
 * Get a hook's state from the currentComponent
 * @param {number} index The index of the hook to get
 * @returns {import('./internal').HookState}
 */
function getHookState(index) {
	if (options._hook) options._hook(currentComponent);
	// Largely inspired by:
	// * https://github.com/michael-klein/funcy.js/blob/f6be73468e6ec46b0ff5aa3cc4c9baf72a29025a/src/hooks/core_hooks.mjs
	// * https://github.com/michael-klein/funcy.js/blob/650beaa58c43c33a74820a3c98b3c7079cf2e333/src/renderer.mjs
	// Other implementations to look at:
	// * https://codesandbox.io/s/mnox05qp8
	const hooks = currentComponent.__hooks || (currentComponent.__hooks = { _list: [], _pendingEffects: [], _pendingLayoutEffects: [] });

	if (index >= hooks._list.length) {
		hooks._list.push({});
	}
	return hooks._list[index];
}


export function useReducer(reducer, initialState, init) {

	/** @type {import('./internal').ReducerHookState} */
	const hookState = getHookState(currentIndex++);
	if (!hookState._component) {
		hookState._component = currentComponent;

		hookState._value = [
			!init ? invokeOrReturn(undefined, initialState) : init(initialState),

			action => {
				const nextValue = reducer(hookState._value[0], action);
				if (hookState._value[0]!==nextValue) {
					hookState._value[0] = nextValue;
					enqueueRender(hookState._component);
				}
			}
		];
	}

	return hookState._value;
}

export const useState = useReducer.bind(undefined, invokeOrReturn);

/**
 * @param {import('./internal').Effect} callback
 * @param {any[]} args
 */
export function useEffect(callback, args) {

	/** @type {import('./internal').EffectHookState} */
	const state = getHookState(currentIndex++);
	if (argsChanged(state._args, args)) {
		state._value = callback;
		state._args = args;

		currentComponent.__hooks._pendingEffects.push(state);
		if (globalHookState.effects.indexOf(currentComponent) === -1) globalHookState.effects.push(currentComponent);
	}
}

/**
 * @param {import('./internal').Effect} callback
 * @param {any[]} args
 */
export function useLayoutEffect(callback, args) {
	const { currentComponent } = globalHookState;

	/** @type {import('./internal').EffectHookState} */
	const state = getHookState(currentIndex++);
	if (argsChanged(state._args, args)) {
		state._value = callback;
		state._args = args;
		currentComponent.__hooks._pendingLayoutEffects.push(state);
<<<<<<< HEAD
		if (globalHookState.effects.indexOf(currentComponent) === -1) globalHookState.effects.push(currentComponent);
=======
>>>>>>> 22e051d4
	}
}

export function useRef(initialValue) {
	return useMemo(() => ({ current: initialValue }), []);
}

export function useImperativeHandle(ref, createHandle, args) {
	useLayoutEffect(() => {
		if (ref) {
			ref.current = createHandle();
		}
	}, args);
}

/**
 * @param {() => any} callback
 * @param {any[]} args
 */
export function useMemo(callback, args) {

	/** @type {import('./internal').MemoHookState} */
	const state = getHookState(currentIndex++);
	if (argsChanged(state._args, args)) {
		state._args = args;
		state._callback = callback;
		return state._value = callback();
	}

	return state._value;
}

/**
 * @param {() => void} callback
 * @param {any[]} args
 */
export function useCallback(callback, args) {
	return useMemo(() => callback, args);
}

/**
 * @param {import('./internal').PreactContext} context
 */
export function useContext(context) {
	const provider = currentComponent.context[context._id];
	if (!provider) return context._defaultValue;
	const state = getHookState(currentIndex++);
	// This is probably not safe to convert to "!"
	if (state._value == null) {
		state._value = true;
		provider.sub(currentComponent);
	}
	return provider.props.value;
}

/**
 * Display a custom label for a custom hook for the devtools panel
 * @type {<T extends string | number>(value: T, cb?: (value: T) => string | number) => void}
 */
export function useDebugValue(value, formatter) {
	if (options.useDebugValue) {
		options.useDebugValue(formatter ? formatter(value) : value);
	}
}

// Note: if someone used Component.debounce = requestAnimationFrame,
// then effects will ALWAYS run on the NEXT frame instead of the current one, incurring a ~16ms delay.
// Perhaps this is not such a big deal.
/**
 * Invoke a component's pending effects after the next frame renders
 * @type {(component: import('./internal').Component) => void}
 */
/* istanbul ignore next */
export let afterPaint = () => {};

/**
 * After paint effects consumer.
 */
<<<<<<< HEAD
function flushAfterPaintEffects(component) {
	component._afterPaintQueued = false;
	if (component._parentDom) {
		component.__hooks._pendingEffects = handleEffects(component.__hooks._pendingEffects);
	}
=======
function flushAfterPaintEffects() {
	afterPaintEffects.some(component => {
		component._afterPaintQueued = false;
		if (component._parentDom) {
			component.__hooks._pendingEffects = handleEffects(component.__hooks._pendingEffects);
		}
	});
	afterPaintEffects = [];
>>>>>>> 22e051d4
}

/**
 * requestAnimationFrame with a timeout in case it doesn't fire (for example if the browser tab is not visible)
 */
function safeRaf(callback) {
	const done = () => {
		clearTimeout(timeout);
		cancelAnimationFrame(raf);
		setTimeout(callback);
	};
	const timeout = setTimeout(done, 100);
	const raf = requestAnimationFrame(done);
}

/* istanbul ignore else */
if (typeof window !== 'undefined') {
	let prevRaf = options.requestAnimationFrame;
<<<<<<< HEAD
	afterPaint = (c) => {
		if ((!c._afterPaintQueued && (c._afterPaintQueued = true)) || prevRaf !== options.requestAnimationFrame) {
=======
	afterPaint = (component) => {
		if ((!component._afterPaintQueued && (component._afterPaintQueued = true) && afterPaintEffects.push(component) === 1) ||
		    prevRaf !== options.requestAnimationFrame) {
>>>>>>> 22e051d4
			prevRaf = options.requestAnimationFrame;
			/* istanbul ignore next */
			(options.requestAnimationFrame || safeRaf)(() => flushAfterPaintEffects(c));
		}
	};
}

export function handleEffects(effects) {
	effects.some(h => {
		h._cleanup && h._cleanup();
	});
	effects.some(h => {
		const result = h._value();
		if (typeof result === 'function') h._cleanup = result;
	});
	return [];
}

function argsChanged(oldArgs, newArgs) {
	return !oldArgs || newArgs.some((arg, index) => arg !== oldArgs[index]);
}

function invokeOrReturn(arg, f) {
	return typeof f === 'function' ? f(arg) : f;
}<|MERGE_RESOLUTION|>--- conflicted
+++ resolved
@@ -1,22 +1,14 @@
 import options from './options';
 import { enqueueRender } from './component';
 
-<<<<<<< HEAD
-export const globalHookState = {
-	currentComponent: null,
-	currentIndex: null,
-	effects: []
-};
-=======
 let currentComponent = null;
 let currentIndex = null;
-let afterPaintEffects = [];
+let effects = [];
 
 export function resetHookState(c) {
 	currentComponent = c;
 	currentIndex = 0;
 }
->>>>>>> 22e051d4
 
 /**
  * Get a hook's state from the currentComponent
@@ -94,10 +86,7 @@
 		state._value = callback;
 		state._args = args;
 		currentComponent.__hooks._pendingLayoutEffects.push(state);
-<<<<<<< HEAD
-		if (globalHookState.effects.indexOf(currentComponent) === -1) globalHookState.effects.push(currentComponent);
-=======
->>>>>>> 22e051d4
+		if (effects.indexOf(currentComponent) === -1) effects.push(currentComponent);
 	}
 }
 
@@ -176,22 +165,11 @@
 /**
  * After paint effects consumer.
  */
-<<<<<<< HEAD
 function flushAfterPaintEffects(component) {
 	component._afterPaintQueued = false;
 	if (component._parentDom) {
 		component.__hooks._pendingEffects = handleEffects(component.__hooks._pendingEffects);
 	}
-=======
-function flushAfterPaintEffects() {
-	afterPaintEffects.some(component => {
-		component._afterPaintQueued = false;
-		if (component._parentDom) {
-			component.__hooks._pendingEffects = handleEffects(component.__hooks._pendingEffects);
-		}
-	});
-	afterPaintEffects = [];
->>>>>>> 22e051d4
 }
 
 /**
@@ -210,14 +188,8 @@
 /* istanbul ignore else */
 if (typeof window !== 'undefined') {
 	let prevRaf = options.requestAnimationFrame;
-<<<<<<< HEAD
 	afterPaint = (c) => {
 		if ((!c._afterPaintQueued && (c._afterPaintQueued = true)) || prevRaf !== options.requestAnimationFrame) {
-=======
-	afterPaint = (component) => {
-		if ((!component._afterPaintQueued && (component._afterPaintQueued = true) && afterPaintEffects.push(component) === 1) ||
-		    prevRaf !== options.requestAnimationFrame) {
->>>>>>> 22e051d4
 			prevRaf = options.requestAnimationFrame;
 			/* istanbul ignore next */
 			(options.requestAnimationFrame || safeRaf)(() => flushAfterPaintEffects(c));
