--- conflicted
+++ resolved
@@ -32,23 +32,21 @@
 	// let firstDomChild = null;
 	// let lastDomChild = null;
 
-<<<<<<< HEAD
 	// TODO: Investigate -> oldChildren[i]._dom is null for nested Fragments because
 	// Fragments that get "flattened" in the loops below don't get their _dom and _lastDomChild
 	// pointers set, so oldChildren[i]._dom will always be null for those nested Fragments.
 	// Also, will this break some devtool functionalities if not all VNodes have a ._dom pointer?
 
+	// TODO: this change causes lots of re-appends
+	// for (i = 0; i < oldChildren.length; i++) {
+	// 	if (oldChildren[i] && oldChildren[i]._dom) {
+	// 		childDom = oldChildren[i]._dom;
+	// 		break;
+	// 	}
+	// }
+
 	// childDom = oldChildren.length ? oldChildren[0] && oldChildren[0]._dom : null;
 	childDom = oldChildren.length ? parentDom.firstChild : null;
-=======
-	for (i = 0; i < oldChildrenLength; i++) {
-		if (oldChildren[i] && oldChildren[i]._dom) {
-			childDom = oldChildren[i]._dom;
-			break;
-		}
-	}
-
->>>>>>> d63b740a
 	if (excessDomChildren!=null) {
 		for (i = 0; i < excessDomChildren.length; i++) {
 			if (excessDomChildren[i]!=null) {
