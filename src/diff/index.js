--- conflicted
+++ resolved
@@ -39,14 +39,7 @@
 	// is equal.
 	if (newVNode._self!==newVNode) return null;
 
-<<<<<<< HEAD
-	if (options.diff) options.diff(newVNode, oldVNode);
-
-	let c, p, isNew = false, oldProps, oldState, snapshot,
-		newType = newVNode.type, clearProcessingException;
-=======
-	if (tmp = options.diff) tmp(newVNode);
->>>>>>> c6965342
+	if (tmp = options.diff) tmp(newVNode, oldVNode);
 
 	try {
 		outer: if (oldVNode.type===Fragment || newType===Fragment) {
