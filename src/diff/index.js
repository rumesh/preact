--- conflicted
+++ resolved
@@ -5,11 +5,7 @@
 import { diffProps } from './props';
 import { assign, removeNode } from '../util';
 import options from '../options';
-<<<<<<< HEAD
-import { globalHookState, afterPaint } from '../hooks';
-=======
-import { resetHookState, handleEffects } from '../hooks';
->>>>>>> 22e051d4
+import { resetHookState, handleEffects, afterPaint } from '../hooks';
 
 /**
  * Diff two virtual nodes and apply proper changes to the DOM
@@ -161,17 +157,6 @@
 		}
 
 		if (tmp = options.diffed) tmp(newVNode);
-<<<<<<< HEAD
-
-		const hooks = newVNode._component && newVNode._component.__hooks;
-		if (hooks) {
-			hooks._handles.some(handle => {
-				if (handle.ref) handle.ref.current = handle.createHandle();
-			});
-			hooks._handles = [];
-		}
-=======
->>>>>>> 22e051d4
 	}
 	catch (e) {
 		options._catchError(e, newVNode, oldVNode);
