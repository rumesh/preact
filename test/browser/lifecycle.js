--- conflicted
+++ resolved
@@ -1515,7 +1515,6 @@
 	});
 
 
-<<<<<<< HEAD
 	describe('#componentDidCatch', () => {
 
 		it('should be called when child fails in constructor', () => {
@@ -2402,12 +2401,8 @@
 	});
 
 
-	describe.skip('Lifecycle DOM Timing', () => {
-		it('should be invoked when dom does (DidMount, WillUnmount) or does not (WillMount, DidUnmount) exist', () => {
-=======
 	describe('Lifecycle DOM Timing', () => {
 		it.skip('should be invoked when dom does (DidMount, WillUnmount) or does not (WillMount, DidUnmount) exist', () => {
->>>>>>> fab40850
 			let setState;
 			class Outer extends Component {
 				constructor() {
