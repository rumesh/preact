--- conflicted
+++ resolved
@@ -8,12 +8,8 @@
 	let oldBeforeDiff = options._diff;
 	let oldDiffed = options.diffed;
 	let oldVnode = options.vnode;
-<<<<<<< HEAD
-	const warnedComponents = { useEffect: {}, useLayoutEffect: {} };
+	const warnedComponents = { useEffect: {}, useLayoutEffect: {}, lazyPropTypes: {} };
 	const serializedConstructorMap = typeof WeakMap!=='undefined' && new WeakMap();
-=======
-	const warnedComponents = { useEffect: {}, useLayoutEffect: {}, lazyPropTypes: {} };
->>>>>>> 01d1317b
 
 	options._catchError = (error, vnode) => {
 		let component = vnode && vnode._component;
@@ -39,16 +35,11 @@
 		`);
 	};
 
-<<<<<<< HEAD
-	options.diff = (vnode, oldVnode) => {
-		let { type, props } = vnode;
+	options._diff = (vnode, oldVnode) => {
+		if (vnode == null) { return; }
+
+    let { type, props } = vnode;
 		let children = props && props.children;
-=======
-	options._diff = vnode => {
-		if (vnode == null) { return; }
-
-		let { type } = vnode;
->>>>>>> 01d1317b
 
 		if (type===undefined) {
 			throw new Error('Undefined component passed to createElement()\n\n'+
@@ -126,7 +117,6 @@
 			checkPropTypes(vnode.type.propTypes, vnode.props, getDisplayName(vnode), serializeVNode(vnode));
 		}
 
-<<<<<<< HEAD
 		let keys = [];
 		for (let deepChild of toChildArray(children)) {
 			if (!deepChild || deepChild.key==null) continue;
@@ -169,13 +159,7 @@
 		return str;
 	}
 	  
-	options.hook = (comp) => {
-=======
-		if (oldBeforeDiff) oldBeforeDiff(vnode);
-	};
-
 	options._hook = (comp) => {
->>>>>>> 01d1317b
 		if (!comp) {
 			throw new Error('Hook can only be invoked from render methods.');
 		}
